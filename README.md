--- conflicted
+++ resolved
@@ -103,13 +103,9 @@
 
 When detecting wayland it will try to use [wofi](https://hg.sr.ht/~scoopta/wofi) instead of rofi, you can specify --use-rofi to force use rofi.
 
-<<<<<<< HEAD
-If you run [sway](https://swaywm.org/) you may want to do this for your configuration so sway execute the command directly :
-=======
 It works well with the [`dracula`](https://github.com/dracula/wofi) wofi theme (as seen on the screenshot)
 
-If you run [sway](https://swaywm.org/) you may want to do this for your configuration so sway execute the command directly : 
->>>>>>> ab80d4de
+If you run [sway](https://swaywm.org/) you may want to do this for your configuration so sway execute the command directly :
 
 ```
 set $menu mounch -p
